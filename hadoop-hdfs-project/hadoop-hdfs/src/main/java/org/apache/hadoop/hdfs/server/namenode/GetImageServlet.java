/**
 * Licensed to the Apache Software Foundation (ASF) under one
 * or more contributor license agreements.  See the NOTICE file
 * distributed with this work for additional information
 * regarding copyright ownership.  The ASF licenses this file
 * to you under the Apache License, Version 2.0 (the
 * "License"); you may not use this file except in compliance
 * with the License.  You may obtain a copy of the License at
 *
 *     http://www.apache.org/licenses/LICENSE-2.0
 *
 * Unless required by applicable law or agreed to in writing, software
 * distributed under the License is distributed on an "AS IS" BASIS,
 * WITHOUT WARRANTIES OR CONDITIONS OF ANY KIND, either express or implied.
 * See the License for the specific language governing permissions and
 * limitations under the License.
 */
package org.apache.hadoop.hdfs.server.namenode;

import static org.apache.hadoop.util.Time.now;

import java.security.PrivilegedExceptionAction;
import java.util.*;
import java.io.*;
import java.net.InetSocketAddress;
import java.net.URL;

import javax.servlet.ServletContext;
import javax.servlet.ServletException;
import javax.servlet.http.HttpServlet;
import javax.servlet.http.HttpServletRequest;
import javax.servlet.http.HttpServletResponse;

import org.apache.hadoop.hdfs.DFSConfigKeys;
import org.apache.hadoop.net.NetUtils;
import org.apache.hadoop.security.SecurityUtil;
import org.apache.commons.logging.Log;
import org.apache.commons.logging.LogFactory;
import org.apache.hadoop.classification.InterfaceAudience;
import org.apache.hadoop.conf.Configuration;
import org.apache.hadoop.hdfs.DFSUtil;
import org.apache.hadoop.hdfs.HAUtil;
import org.apache.hadoop.hdfs.server.common.JspHelper;
import org.apache.hadoop.hdfs.server.common.Storage;
import org.apache.hadoop.hdfs.server.common.StorageInfo;
import org.apache.hadoop.hdfs.server.namenode.metrics.NameNodeMetrics;
import org.apache.hadoop.hdfs.server.protocol.RemoteEditLog;
import org.apache.hadoop.hdfs.util.DataTransferThrottler;
import org.apache.hadoop.hdfs.util.MD5FileUtils;
import org.apache.hadoop.http.HttpServer;
import org.apache.hadoop.io.IOUtils;
import org.apache.hadoop.io.MD5Hash;
import org.apache.hadoop.security.UserGroupInformation;
import org.apache.hadoop.util.ServletUtil;
import org.apache.hadoop.util.StringUtils;

import com.google.common.annotations.VisibleForTesting;
import com.google.common.base.Preconditions;
import com.google.common.net.InetAddresses;

/**
 * This class is used in Namesystem's jetty to retrieve a file.
 * Typically used by the Secondary NameNode to retrieve image and
 * edit file for periodic checkpointing.
 */
@InterfaceAudience.Private
public class GetImageServlet extends HttpServlet {
  private static final long serialVersionUID = -7669068179452648952L;

  private static final Log LOG = LogFactory.getLog(GetImageServlet.class);

  public final static String CONTENT_DISPOSITION = "Content-Disposition";
  public final static String HADOOP_IMAGE_EDITS_HEADER = "X-Image-Edits-Name";
  
  private static final String TXID_PARAM = "txid";
  private static final String START_TXID_PARAM = "startTxId";
  private static final String END_TXID_PARAM = "endTxId";
  private static final String STORAGEINFO_PARAM = "storageInfo";
  private static final String LATEST_FSIMAGE_VALUE = "latest";
  
  private static Set<Long> currentlyDownloadingCheckpoints =
    Collections.<Long>synchronizedSet(new HashSet<Long>());
  
  @Override
  public void doGet(final HttpServletRequest request,
                    final HttpServletResponse response
                    ) throws ServletException, IOException {
    try {
      ServletContext context = getServletContext();
      final FSImage nnImage = NameNodeHttpServer.getFsImageFromContext(context);
      final GetImageParams parsedParams = new GetImageParams(request, response);
      final Configuration conf = (Configuration) context
          .getAttribute(JspHelper.CURRENT_CONF);
      final NameNodeMetrics metrics = NameNode.getNameNodeMetrics();
      
      if (UserGroupInformation.isSecurityEnabled() && 
          !isValidRequestor(context, request.getUserPrincipal().getName(), conf)) {
        response.sendError(HttpServletResponse.SC_FORBIDDEN, 
            "Only Namenode, Secondary Namenode, and administrators may access " +
            "this servlet");
        LOG.warn("Received non-NN/SNN/administrator request for image or edits from " 
            + request.getUserPrincipal().getName() + " at " + request.getRemoteHost());
        return;
      }
      
      String myStorageInfoString = nnImage.getStorage().toColonSeparatedString();
      String theirStorageInfoString = parsedParams.getStorageInfoString();
      if (theirStorageInfoString != null &&
          !myStorageInfoString.equals(theirStorageInfoString)) {
        response.sendError(HttpServletResponse.SC_FORBIDDEN,
            "This namenode has storage info " + myStorageInfoString + 
            " but the secondary expected " + theirStorageInfoString);
        LOG.warn("Received an invalid request file transfer request " +
            "from a secondary with storage info " + theirStorageInfoString);
        return;
      }
      
      UserGroupInformation.getCurrentUser().doAs(new PrivilegedExceptionAction<Void>() {
        @Override
        public Void run() throws Exception {
          if (parsedParams.isGetImage()) {
            long txid = parsedParams.getTxId();
            File imageFile = null;
            String errorMessage = "Could not find image";
            if (parsedParams.shouldFetchLatest()) {
              imageFile = nnImage.getStorage().getHighestFsImageName();
            } else {
              errorMessage += " with txid " + txid;
              imageFile = nnImage.getStorage().getFsImageName(txid);
            }
            if (imageFile == null) {
              throw new IOException(errorMessage);
            }
            CheckpointFaultInjector.getInstance().beforeGetImageSetsHeaders();
            long start = now();
            serveFile(imageFile);

            if (metrics != null) { // Metrics non-null only when used inside name node
              long elapsed = now() - start;
              metrics.addGetImage(elapsed);
            }
          } else if (parsedParams.isGetEdit()) {
            long startTxId = parsedParams.getStartTxId();
            long endTxId = parsedParams.getEndTxId();
            
            File editFile = nnImage.getStorage()
                .findFinalizedEditsFile(startTxId, endTxId);
            long start = now();
            serveFile(editFile);

            if (metrics != null) { // Metrics non-null only when used inside name node
              long elapsed = now() - start;
              metrics.addGetEdit(elapsed);
            }
          } else if (parsedParams.isPutImage()) {
            final long txid = parsedParams.getTxId();

            if (! currentlyDownloadingCheckpoints.add(txid)) {
              response.sendError(HttpServletResponse.SC_CONFLICT,
                  "Another checkpointer is already in the process of uploading a" +
                  " checkpoint made at transaction ID " + txid);
              return null;
            }

            try {
              if (nnImage.getStorage().findImageFile(txid) != null) {
                response.sendError(HttpServletResponse.SC_CONFLICT,
                    "Another checkpointer already uploaded an checkpoint " +
                    "for txid " + txid);
                return null;
              }
              
              // We may have lost our ticket since last checkpoint, log in again, just in case
              if (UserGroupInformation.isSecurityEnabled()) {
                UserGroupInformation.getCurrentUser().checkTGTAndReloginFromKeytab();
              }
              
              long start = now();
              // issue a HTTP get request to download the new fsimage 
              MD5Hash downloadImageDigest =
                TransferFsImage.downloadImageToStorage(
                        parsedParams.getInfoServer(conf), txid,
                        nnImage.getStorage(), true);
              nnImage.saveDigestAndRenameCheckpointImage(txid, downloadImageDigest);

              if (metrics != null) { // Metrics non-null only when used inside name node
                long elapsed = now() - start;
                metrics.addPutImage(elapsed);
              }
              
              // Now that we have a new checkpoint, we might be able to
              // remove some old ones.
              nnImage.purgeOldStorage();
            } finally {
              currentlyDownloadingCheckpoints.remove(txid);
            }
          }
          return null;
        }

        private void serveFile(File file) throws IOException {
          FileInputStream fis = new FileInputStream(file);
          try {
            setVerificationHeaders(response, file);
            setFileNameHeaders(response, file);
            if (!file.exists()) {
              // Potential race where the file was deleted while we were in the
              // process of setting headers!
              throw new FileNotFoundException(file.toString());
              // It's possible the file could be deleted after this point, but
              // we've already opened the 'fis' stream.
              // It's also possible length could change, but this would be
              // detected by the client side as an inaccurate length header.
            }
            // send file
            TransferFsImage.getFileServer(response, file, fis,
                getThrottler(conf));
          } finally {
            IOUtils.closeStream(fis);
          }
        }
      });
      
    } catch (Throwable t) {
      String errMsg = "GetImage failed. " + StringUtils.stringifyException(t);
      response.sendError(HttpServletResponse.SC_GONE, errMsg);
      throw new IOException(errMsg);
    } finally {
      response.getOutputStream().close();
    }
  }
  
  public static void setFileNameHeaders(HttpServletResponse response,
      File file) {
    response.setHeader(CONTENT_DISPOSITION, "attachment; filename=" +
        file.getName());
    response.setHeader(HADOOP_IMAGE_EDITS_HEADER, file.getName());
  }
  
  /**
   * Construct a throttler from conf
   * @param conf configuration
   * @return a data transfer throttler
   */
  public final static DataTransferThrottler getThrottler(Configuration conf) {
    long transferBandwidth = 
      conf.getLong(DFSConfigKeys.DFS_IMAGE_TRANSFER_RATE_KEY,
                   DFSConfigKeys.DFS_IMAGE_TRANSFER_RATE_DEFAULT);
    DataTransferThrottler throttler = null;
    if (transferBandwidth > 0) {
      throttler = new DataTransferThrottler(transferBandwidth);
    }
    return throttler;
  }
  
  @VisibleForTesting
  static boolean isValidRequestor(ServletContext context, String remoteUser,
      Configuration conf) throws IOException {
    if(remoteUser == null) { // This really shouldn't happen...
      LOG.warn("Received null remoteUser while authorizing access to getImage servlet");
      return false;
    }
    
    Set<String> validRequestors = new HashSet<String>();

    validRequestors.add(
        SecurityUtil.getServerPrincipal(conf
            .get(DFSConfigKeys.DFS_NAMENODE_USER_NAME_KEY), NameNode
            .getAddress(conf).getHostName()));
    validRequestors.add(
        SecurityUtil.getServerPrincipal(conf
            .get(DFSConfigKeys.DFS_SECONDARY_NAMENODE_USER_NAME_KEY),
            SecondaryNameNode.getHttpAddress(conf).getHostName()));

    if (HAUtil.isHAEnabled(conf, DFSUtil.getNamenodeNameServiceId(conf))) {
      Configuration otherNnConf = HAUtil.getConfForOtherNode(conf);
      validRequestors.add(
          SecurityUtil.getServerPrincipal(otherNnConf
              .get(DFSConfigKeys.DFS_NAMENODE_USER_NAME_KEY),
              NameNode.getAddress(otherNnConf).getHostName()));
    }

    for(String v : validRequestors) {
      if(v != null && v.equals(remoteUser)) {
        LOG.info("GetImageServlet allowing checkpointer: " + remoteUser);
        return true;
      }
    }
    
    if (HttpServer.userHasAdministratorAccess(context, remoteUser)) {
      LOG.info("GetImageServlet allowing administrator: " + remoteUser);
      return true;
    }
    
    LOG.info("GetImageServlet rejecting: " + remoteUser);
    return false;
  }
  
  /**
   * Set headers for content length, and, if available, md5.
   * @throws IOException 
   */
  public static void setVerificationHeaders(HttpServletResponse response, File file)
  throws IOException {
    response.setHeader(TransferFsImage.CONTENT_LENGTH,
        String.valueOf(file.length()));
    MD5Hash hash = MD5FileUtils.readStoredMd5ForFile(file);
    if (hash != null) {
      response.setHeader(TransferFsImage.MD5_HEADER, hash.toString());
    }
  }
  
  static String getParamStringForMostRecentImage() {
    return "getimage=1&" + TXID_PARAM + "=" + LATEST_FSIMAGE_VALUE;
  }

  static String getParamStringForImage(long txid,
      StorageInfo remoteStorageInfo) {
    return "getimage=1&" + TXID_PARAM + "=" + txid
      + "&" + STORAGEINFO_PARAM + "=" +
      remoteStorageInfo.toColonSeparatedString();
  }

  static String getParamStringForLog(RemoteEditLog log,
      StorageInfo remoteStorageInfo) {
    return "getedit=1&" + START_TXID_PARAM + "=" + log.getStartTxId()
        + "&" + END_TXID_PARAM + "=" + log.getEndTxId()
        + "&" + STORAGEINFO_PARAM + "=" +
          remoteStorageInfo.toColonSeparatedString();
  }
  
  static String getParamStringToPutImage(long txid,
<<<<<<< HEAD
      InetSocketAddress imageListenAddress, Storage storage) {
=======
      URL url, Storage storage) {
    InetSocketAddress imageListenAddress = NetUtils.createSocketAddr(url
        .getAuthority());
>>>>>>> 6266273c
    String machine = !imageListenAddress.isUnresolved()
        && imageListenAddress.getAddress().isAnyLocalAddress() ? null
        : imageListenAddress.getHostName();
    return "putimage=1" +
      "&" + TXID_PARAM + "=" + txid +
      "&port=" + imageListenAddress.getPort() +
      (machine != null ? "&machine=" + machine : "")
      + "&" + STORAGEINFO_PARAM + "=" +
      storage.toColonSeparatedString();
  }

  
  static class GetImageParams {
    private boolean isGetImage;
    private boolean isGetEdit;
    private boolean isPutImage;
    private int remoteport;
    private String machineName;
    private long startTxId, endTxId, txId;
    private String storageInfoString;
    private boolean fetchLatest;

    /**
     * @param request the object from which this servlet reads the url contents
     * @param response the object into which this servlet writes the url contents
     * @throws IOException if the request is bad
     */
    public GetImageParams(HttpServletRequest request,
                          HttpServletResponse response
                           ) throws IOException {
      @SuppressWarnings("unchecked")
      Map<String, String[]> pmap = request.getParameterMap();
      isGetImage = isGetEdit = isPutImage = fetchLatest = false;
      remoteport = 0;

      for (Map.Entry<String, String[]> entry : pmap.entrySet()) {
        String key = entry.getKey();
        String[] val = entry.getValue();
        if (key.equals("getimage")) { 
          isGetImage = true;
          try {
            txId = ServletUtil.parseLongParam(request, TXID_PARAM);
          } catch (NumberFormatException nfe) {
            if (request.getParameter(TXID_PARAM).equals(LATEST_FSIMAGE_VALUE)) {
              fetchLatest = true;
            } else {
              throw nfe;
            }
          }
        } else if (key.equals("getedit")) { 
          isGetEdit = true;
          startTxId = ServletUtil.parseLongParam(request, START_TXID_PARAM);
          endTxId = ServletUtil.parseLongParam(request, END_TXID_PARAM);
        } else if (key.equals("putimage")) { 
          isPutImage = true;
          txId = ServletUtil.parseLongParam(request, TXID_PARAM);
        } else if (key.equals("port")) { 
          remoteport = new Integer(val[0]).intValue();
        } else if (key.equals("machine")) {
          machineName = val[0];
        } else if (key.equals(STORAGEINFO_PARAM)) {
          storageInfoString = val[0];
        }
      }

      if (machineName == null) {
        machineName = request.getRemoteHost();
        if (InetAddresses.isInetAddress(machineName)) {
          machineName = NetUtils.getHostNameOfIP(machineName);
        }
      }

      int numGets = (isGetImage?1:0) + (isGetEdit?1:0);
      if ((numGets > 1) || (numGets == 0) && !isPutImage) {
        throw new IOException("Illegal parameters to TransferFsImage");
      }
    }

    public String getStorageInfoString() {
      return storageInfoString;
    }

    public long getTxId() {
      Preconditions.checkState(isGetImage || isPutImage);
      return txId;
    }
    
    public long getStartTxId() {
      Preconditions.checkState(isGetEdit);
      return startTxId;
    }
    
    public long getEndTxId() {
      Preconditions.checkState(isGetEdit);
      return endTxId;
    }

    boolean isGetEdit() {
      return isGetEdit;
    }

    boolean isGetImage() {
      return isGetImage;
    }

    boolean isPutImage() {
      return isPutImage;
    }
    
    URL getInfoServer(Configuration conf) throws IOException {
      if (machineName == null || remoteport == 0) {
        throw new IOException("MachineName and port undefined");
      }
      return new URL(DFSUtil.getHttpClientScheme(conf), machineName, remoteport, "");
    }
    
    boolean shouldFetchLatest() {
      return fetchLatest;
    }
    
  }
}<|MERGE_RESOLUTION|>--- conflicted
+++ resolved
@@ -330,13 +330,9 @@
   }
   
   static String getParamStringToPutImage(long txid,
-<<<<<<< HEAD
-      InetSocketAddress imageListenAddress, Storage storage) {
-=======
       URL url, Storage storage) {
     InetSocketAddress imageListenAddress = NetUtils.createSocketAddr(url
         .getAuthority());
->>>>>>> 6266273c
     String machine = !imageListenAddress.isUnresolved()
         && imageListenAddress.getAddress().isAnyLocalAddress() ? null
         : imageListenAddress.getHostName();
