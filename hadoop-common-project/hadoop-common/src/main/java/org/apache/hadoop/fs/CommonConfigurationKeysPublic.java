/**
 * Licensed to the Apache Software Foundation (ASF) under one
 * or more contributor license agreements.  See the NOTICE file
 * distributed with this work for additional information
 * regarding copyright ownership.  The ASF licenses this file
 * to you under the Apache License, Version 2.0 (the
 * "License"); you may not use this file except in compliance
 * with the License.  You may obtain a copy of the License at
 *
 *     http://www.apache.org/licenses/LICENSE-2.0
 *
 * Unless required by applicable law or agreed to in writing, software
 * distributed under the License is distributed on an "AS IS" BASIS,
 * WITHOUT WARRANTIES OR CONDITIONS OF ANY KIND, either express or implied.
 * See the License for the specific language governing permissions and
 * limitations under the License.
 */

package org.apache.hadoop.fs;

import org.apache.hadoop.classification.InterfaceAudience;

/** 
 * This class contains constants for configuration keys used
 * in the common code.
 *
 * It includes all publicly documented configuration keys. In general
 * this class should not be used directly (use CommonConfigurationKeys
 * instead)
 *
 */

@InterfaceAudience.Public
public class CommonConfigurationKeysPublic {
  
  // The Keys
  /** See <a href="{@docRoot}/../core-default.html">core-default.xml</a> */
  public static final String  IO_NATIVE_LIB_AVAILABLE_KEY =
    "io.native.lib.available";
  /** Default value for IO_NATIVE_LIB_AVAILABLE_KEY */
  public static final boolean IO_NATIVE_LIB_AVAILABLE_DEFAULT = true;
  /** See <a href="{@docRoot}/../core-default.html">core-default.xml</a> */
  public static final String  NET_TOPOLOGY_SCRIPT_NUMBER_ARGS_KEY =
    "net.topology.script.number.args";
  /** Default value for NET_TOPOLOGY_SCRIPT_NUMBER_ARGS_KEY */
  public static final int     NET_TOPOLOGY_SCRIPT_NUMBER_ARGS_DEFAULT = 100;

  //FS keys
  /** See <a href="{@docRoot}/../core-default.html">core-default.xml</a> */
  public static final String  FS_DEFAULT_NAME_KEY = "fs.defaultFS";
  /** Default value for FS_DEFAULT_NAME_KEY */
  public static final String  FS_DEFAULT_NAME_DEFAULT = "file:///";
  /** See <a href="{@docRoot}/../core-default.html">core-default.xml</a> */
  public static final String  FS_DF_INTERVAL_KEY = "fs.df.interval"; 
  /** Default value for FS_DF_INTERVAL_KEY */
  public static final long    FS_DF_INTERVAL_DEFAULT = 60000;
  /** See <a href="{@docRoot}/../core-default.html">core-default.xml</a> */
  public static final String  FS_DU_INTERVAL_KEY = "fs.du.interval";
  /** Default value for FS_DU_INTERVAL_KEY */
  public static final long    FS_DU_INTERVAL_DEFAULT = 600000;
  /** See <a href="{@docRoot}/../core-default.html">core-default.xml</a> */
  public static final String  FS_CLIENT_RESOLVE_REMOTE_SYMLINKS_KEY =
    "fs.client.resolve.remote.symlinks";
  /** Default value for FS_CLIENT_RESOLVE_REMOTE_SYMLINKS_KEY */
  public static final boolean FS_CLIENT_RESOLVE_REMOTE_SYMLINKS_DEFAULT = true;


  //Defaults are not specified for following keys
  /** See <a href="{@docRoot}/../core-default.html">core-default.xml</a> */
  public static final String  NET_TOPOLOGY_SCRIPT_FILE_NAME_KEY =
    "net.topology.script.file.name";
  /** See <a href="{@docRoot}/../core-default.html">core-default.xml</a> */
  public static final String  NET_TOPOLOGY_NODE_SWITCH_MAPPING_IMPL_KEY =
    "net.topology.node.switch.mapping.impl";
  /** See <a href="{@docRoot}/../core-default.html">core-default.xml</a> */
  public static final String  NET_TOPOLOGY_IMPL_KEY =
    "net.topology.impl";
  /** See <a href="{@docRoot}/../core-default.html">core-default.xml</a> */
  public static final String  NET_TOPOLOGY_TABLE_MAPPING_FILE_KEY =
    "net.topology.table.file.name";
  public static final String NET_DEPENDENCY_SCRIPT_FILE_NAME_KEY = 
    "net.topology.dependency.script.file.name";

  /** See <a href="{@docRoot}/../core-default.html">core-default.xml</a> */
  public static final String  FS_TRASH_CHECKPOINT_INTERVAL_KEY =
    "fs.trash.checkpoint.interval";
  /** Default value for FS_TRASH_CHECKPOINT_INTERVAL_KEY */
  public static final long    FS_TRASH_CHECKPOINT_INTERVAL_DEFAULT = 0;

  // TBD: Code is still using hardcoded values (e.g. "fs.automatic.close")
  // instead of constant (e.g. FS_AUTOMATIC_CLOSE_KEY)
  //
  /** Not used anywhere, looks like default value for FS_LOCAL_BLOCK_SIZE */
  public static final long    FS_LOCAL_BLOCK_SIZE_DEFAULT = 32*1024*1024;
  /** See <a href="{@docRoot}/../core-default.html">core-default.xml</a> */
  public static final String  FS_AUTOMATIC_CLOSE_KEY = "fs.automatic.close";
  /** Default value for FS_AUTOMATIC_CLOSE_KEY */
  public static final boolean FS_AUTOMATIC_CLOSE_DEFAULT = true;
  /** See <a href="{@docRoot}/../core-default.html">core-default.xml</a> */
  public static final String  FS_FILE_IMPL_KEY = "fs.file.impl";
  /** See <a href="{@docRoot}/../core-default.html">core-default.xml</a> */
  public static final String  FS_FTP_HOST_KEY = "fs.ftp.host";
  /** See <a href="{@docRoot}/../core-default.html">core-default.xml</a> */
  public static final String  FS_FTP_HOST_PORT_KEY = "fs.ftp.host.port";
  /** See <a href="{@docRoot}/../core-default.html">core-default.xml</a> */
  public static final String  FS_TRASH_INTERVAL_KEY = "fs.trash.interval";
  /** Default value for FS_TRASH_INTERVAL_KEY */
  public static final long    FS_TRASH_INTERVAL_DEFAULT = 0;

  /** See <a href="{@docRoot}/../core-default.html">core-default.xml</a> */
  public static final String  IO_MAPFILE_BLOOM_SIZE_KEY =
    "io.mapfile.bloom.size";
  /** Default value for IO_MAPFILE_BLOOM_SIZE_KEY */
  public static final int     IO_MAPFILE_BLOOM_SIZE_DEFAULT = 1024*1024;
  /** See <a href="{@docRoot}/../core-default.html">core-default.xml</a> */
  public static final String  IO_MAPFILE_BLOOM_ERROR_RATE_KEY =
    "io.mapfile.bloom.error.rate" ;
  /** Default value for IO_MAPFILE_BLOOM_ERROR_RATE_KEY */
  public static final float   IO_MAPFILE_BLOOM_ERROR_RATE_DEFAULT = 0.005f;
  /** Codec class that implements Lzo compression algorithm */
  public static final String  IO_COMPRESSION_CODEC_LZO_CLASS_KEY =
    "io.compression.codec.lzo.class";
  /** See <a href="{@docRoot}/../core-default.html">core-default.xml</a> */
  public static final String  IO_MAP_INDEX_INTERVAL_KEY =
    "io.map.index.interval";
  /** Default value for IO_MAP_INDEX_INTERVAL_DEFAULT */
  public static final int     IO_MAP_INDEX_INTERVAL_DEFAULT = 128;
  /** See <a href="{@docRoot}/../core-default.html">core-default.xml</a> */
  public static final String  IO_MAP_INDEX_SKIP_KEY = "io.map.index.skip";
  /** Default value for IO_MAP_INDEX_SKIP_KEY */
  public static final int     IO_MAP_INDEX_SKIP_DEFAULT = 0;
  /** See <a href="{@docRoot}/../core-default.html">core-default.xml</a> */
  public static final String  IO_SEQFILE_COMPRESS_BLOCKSIZE_KEY =
    "io.seqfile.compress.blocksize";
  /** Default value for IO_SEQFILE_COMPRESS_BLOCKSIZE_KEY */
  public static final int     IO_SEQFILE_COMPRESS_BLOCKSIZE_DEFAULT = 1000000;
  /** See <a href="{@docRoot}/../core-default.html">core-default.xml</a> */
  public static final String  IO_FILE_BUFFER_SIZE_KEY =
    "io.file.buffer.size";
  /** Default value for IO_FILE_BUFFER_SIZE_KEY */
  public static final int     IO_FILE_BUFFER_SIZE_DEFAULT = 4096;
  /** See <a href="{@docRoot}/../core-default.html">core-default.xml</a> */
  public static final String  IO_SKIP_CHECKSUM_ERRORS_KEY =
    "io.skip.checksum.errors";
  /** Default value for IO_SKIP_CHECKSUM_ERRORS_KEY */
  public static final boolean IO_SKIP_CHECKSUM_ERRORS_DEFAULT = false;
  /**
   * @deprecated Moved to mapreduce, see mapreduce.task.io.sort.mb
   * in mapred-default.xml
   * See https://issues.apache.org/jira/browse/HADOOP-6801
   */
  public static final String  IO_SORT_MB_KEY = "io.sort.mb";
  /** Default value for IO_SORT_MB_DEFAULT */
  public static final int     IO_SORT_MB_DEFAULT = 100;
  /**
   * @deprecated Moved to mapreduce, see mapreduce.task.io.sort.factor
   * in mapred-default.xml
   * See https://issues.apache.org/jira/browse/HADOOP-6801
   */
  public static final String  IO_SORT_FACTOR_KEY = "io.sort.factor";
  /** Default value for IO_SORT_FACTOR_DEFAULT */
  public static final int     IO_SORT_FACTOR_DEFAULT = 100;
  /** See <a href="{@docRoot}/../core-default.html">core-default.xml</a> */
  public static final String  IO_SERIALIZATIONS_KEY = "io.serializations";

  /** See <a href="{@docRoot}/../core-default.html">core-default.xml</a> */
  public static final String  TFILE_IO_CHUNK_SIZE_KEY = "tfile.io.chunk.size";
  /** Default value for TFILE_IO_CHUNK_SIZE_DEFAULT */
  public static final int     TFILE_IO_CHUNK_SIZE_DEFAULT = 1024*1024;
  /** See <a href="{@docRoot}/../core-default.html">core-default.xml</a> */
  public static final String  TFILE_FS_INPUT_BUFFER_SIZE_KEY =
    "tfile.fs.input.buffer.size";
  /** Default value for TFILE_FS_INPUT_BUFFER_SIZE_KEY */
  public static final int     TFILE_FS_INPUT_BUFFER_SIZE_DEFAULT = 256*1024;
  /** See <a href="{@docRoot}/../core-default.html">core-default.xml</a> */
  public static final String  TFILE_FS_OUTPUT_BUFFER_SIZE_KEY =
    "tfile.fs.output.buffer.size";
  /** Default value for TFILE_FS_OUTPUT_BUFFER_SIZE_KEY */
  public static final int     TFILE_FS_OUTPUT_BUFFER_SIZE_DEFAULT = 256*1024;

  /** See <a href="{@docRoot}/../core-default.html">core-default.xml</a> */
  public static final String  IPC_CLIENT_CONNECTION_MAXIDLETIME_KEY =
    "ipc.client.connection.maxidletime";
  /** Default value for IPC_CLIENT_CONNECTION_MAXIDLETIME_KEY */
  public static final int     IPC_CLIENT_CONNECTION_MAXIDLETIME_DEFAULT = 10000; // 10s
  /** See <a href="{@docRoot}/../core-default.html">core-default.xml</a> */
  public static final String  IPC_CLIENT_CONNECT_TIMEOUT_KEY =
    "ipc.client.connect.timeout";
  /** Default value for IPC_CLIENT_CONNECT_TIMEOUT_KEY */
  public static final int     IPC_CLIENT_CONNECT_TIMEOUT_DEFAULT = 20000; // 20s
  /** See <a href="{@docRoot}/../core-default.html">core-default.xml</a> */
  public static final String  IPC_CLIENT_CONNECT_MAX_RETRIES_KEY =
    "ipc.client.connect.max.retries";
  /** Default value for IPC_CLIENT_CONNECT_MAX_RETRIES_KEY */
  public static final int     IPC_CLIENT_CONNECT_MAX_RETRIES_DEFAULT = 10;
  /** See <a href="{@docRoot}/../core-default.html">core-default.xml</a> */
  public static final String  IPC_CLIENT_CONNECT_RETRY_INTERVAL_KEY =
      "ipc.client.connect.retry.interval";
  /** Default value for IPC_CLIENT_CONNECT_RETRY_INTERVAL_KEY */
  public static final int     IPC_CLIENT_CONNECT_RETRY_INTERVAL_DEFAULT = 1000;
  /** See <a href="{@docRoot}/../core-default.html">core-default.xml</a> */
  public static final String  IPC_CLIENT_CONNECT_MAX_RETRIES_ON_SOCKET_TIMEOUTS_KEY =
    "ipc.client.connect.max.retries.on.timeouts";
  /** Default value for IPC_CLIENT_CONNECT_MAX_RETRIES_ON_SOCKET_TIMEOUTS_KEY */
  public static final int  IPC_CLIENT_CONNECT_MAX_RETRIES_ON_SOCKET_TIMEOUTS_DEFAULT = 45;
  /** See <a href="{@docRoot}/../core-default.html">core-default.xml</a> */
  public static final String  IPC_CLIENT_TCPNODELAY_KEY =
    "ipc.client.tcpnodelay";
  /** Defalt value for IPC_CLIENT_TCPNODELAY_KEY */
  public static final boolean IPC_CLIENT_TCPNODELAY_DEFAULT = false;
  /** See <a href="{@docRoot}/../core-default.html">core-default.xml</a> */
  public static final String  IPC_SERVER_LISTEN_QUEUE_SIZE_KEY =
    "ipc.server.listen.queue.size";
  /** Default value for IPC_SERVER_LISTEN_QUEUE_SIZE_KEY */
  public static final int     IPC_SERVER_LISTEN_QUEUE_SIZE_DEFAULT = 128;
  /** See <a href="{@docRoot}/../core-default.html">core-default.xml</a> */
  public static final String  IPC_CLIENT_KILL_MAX_KEY = "ipc.client.kill.max";
  /** Default value for IPC_CLIENT_KILL_MAX_KEY */
  public static final int     IPC_CLIENT_KILL_MAX_DEFAULT = 10;
  /** See <a href="{@docRoot}/../core-default.html">core-default.xml</a> */
  public static final String  IPC_CLIENT_IDLETHRESHOLD_KEY =
    "ipc.client.idlethreshold";
  /** Default value for IPC_CLIENT_IDLETHRESHOLD_DEFAULT */
  public static final int     IPC_CLIENT_IDLETHRESHOLD_DEFAULT = 4000;
  /** See <a href="{@docRoot}/../core-default.html">core-default.xml</a> */
  public static final String  IPC_SERVER_TCPNODELAY_KEY =
    "ipc.server.tcpnodelay";
  /** Default value for IPC_SERVER_TCPNODELAY_KEY */
  public static final boolean IPC_SERVER_TCPNODELAY_DEFAULT = false;

  /** See <a href="{@docRoot}/../core-default.html">core-default.xml</a> */
  public static final String  HADOOP_RPC_SOCKET_FACTORY_CLASS_DEFAULT_KEY =
    "hadoop.rpc.socket.factory.class.default";
  public static final String  HADOOP_RPC_SOCKET_FACTORY_CLASS_DEFAULT_DEFAULT =
    "org.apache.hadoop.net.StandardSocketFactory";
  /** See <a href="{@docRoot}/../core-default.html">core-default.xml</a> */
  public static final String  HADOOP_SOCKS_SERVER_KEY = "hadoop.socks.server";
  /** See <a href="{@docRoot}/../core-default.html">core-default.xml</a> */
  public static final String  HADOOP_UTIL_HASH_TYPE_KEY =
    "hadoop.util.hash.type";
  /** Default value for HADOOP_UTIL_HASH_TYPE_KEY */
  public static final String  HADOOP_UTIL_HASH_TYPE_DEFAULT = "murmur";
  /** See <a href="{@docRoot}/../core-default.html">core-default.xml</a> */
  public static final String  HADOOP_SECURITY_GROUP_MAPPING =
    "hadoop.security.group.mapping";
  /** See <a href="{@docRoot}/../core-default.html">core-default.xml</a> */
  public static final String  HADOOP_SECURITY_GROUPS_CACHE_SECS =
    "hadoop.security.groups.cache.secs";
  /** See <a href="{@docRoot}/../core-default.html">core-default.xml</a> */
  public static final long HADOOP_SECURITY_GROUPS_CACHE_SECS_DEFAULT =
    300;
  /** See <a href="{@docRoot}/../core-default.html">core-default.xml</a> */
  public static final String HADOOP_SECURITY_GROUPS_CACHE_WARN_AFTER_MS =
    "hadoop.security.groups.cache.warn.after.ms";
  public static final long HADOOP_SECURITY_GROUPS_CACHE_WARN_AFTER_MS_DEFAULT =
    5000;
  /** See <a href="{@docRoot}/../core-default.html">core-default.xml</a> */
  public static final String  HADOOP_SECURITY_AUTHENTICATION =
    "hadoop.security.authentication";
  /** See <a href="{@docRoot}/../core-default.html">core-default.xml</a> */
  public static final String HADOOP_SECURITY_AUTHORIZATION =
    "hadoop.security.authorization";
  /** See <a href="{@docRoot}/../core-default.html">core-default.xml</a> */
  public static final String HADOOP_SECURITY_INSTRUMENTATION_REQUIRES_ADMIN =
    "hadoop.security.instrumentation.requires.admin";
  /** See <a href="{@docRoot}/../core-default.html">core-default.xml</a> */
  public static final String  HADOOP_SECURITY_SERVICE_USER_NAME_KEY =
    "hadoop.security.service.user.name.key";
  /** See <a href="{@docRoot}/../core-default.html">core-default.xml</a> */
  public static final String  HADOOP_SECURITY_AUTH_TO_LOCAL =
    "hadoop.security.auth_to_local";

  /** See <a href="{@docRoot}/../core-default.html">core-default.xml</a> */
  public static final String HADOOP_KERBEROS_MIN_SECONDS_BEFORE_RELOGIN =
          "hadoop.kerberos.min.seconds.before.relogin";
  /** Default value for HADOOP_KERBEROS_MIN_SECONDS_BEFORE_RELOGIN */
  public static final int HADOOP_KERBEROS_MIN_SECONDS_BEFORE_RELOGIN_DEFAULT =
          60;
  /** See <a href="{@docRoot}/../core-default.html">core-default.xml</a> */
  public static final String  HADOOP_RPC_PROTECTION =
    "hadoop.rpc.protection";
  /** Class to override Sasl Properties for a connection */
  public static final String  HADOOP_SECURITY_SASL_PROPS_RESOLVER_CLASS =
    "hadoop.security.saslproperties.resolver.class";
  /** See <a href="{@docRoot}/../core-default.html">core-default.xml</a> */
  public static final String HADOOP_SECURITY_CRYPTO_CODEC_CLASS_KEY =
    "hadoop.security.crypto.codec.class";
  public static final String HADOOP_SECURITY_CRYPTO_CODEC_CLASS_DEFAULT = 
    "org.apache.hadoop.crypto.OpensslAesCtrCryptoCodec," +
    "org.apache.hadoop.crypto.JceAesCtrCryptoCodec";
  /** See <a href="{@docRoot}/../core-default.html">core-default.xml</a> */
  public static final String HADOOP_SECURITY_CRYPTO_CIPHER_SUITE_KEY =
    "hadoop.security.crypto.cipher.suite";
  public static final String HADOOP_SECURITY_CRYPTO_CIPHER_SUITE_DEFAULT = 
    "AES/CTR/NoPadding";
  /** See <a href="{@docRoot}/../core-default.html">core-default.xml</a> */
  public static final String HADOOP_SECURITY_CRYPTO_JCE_PROVIDER_KEY =
      "hadoop.security.crypto.jce.provider";
  /** See <a href="{@docRoot}/../core-default.html">core-default.xml</a> */
  public static final String HADOOP_SECURITY_CRYPTO_BUFFER_SIZE_KEY = 
      "hadoop.security.crypto.buffer.size";
  /** Defalt value for HADOOP_SECURITY_CRYPTO_BUFFER_SIZE_KEY */
  public static final int HADOOP_SECURITY_CRYPTO_BUFFER_SIZE_DEFAULT = 8192;
  /** Class to override Impersonation provider */
  public static final String  HADOOP_SECURITY_IMPERSONATION_PROVIDER_CLASS =
    "hadoop.security.impersonation.provider.class";
<<<<<<< HEAD
  /** See <a href="{@docRoot}/../core-default.html">core-default.xml</a> */
  public static final String HADOOP_SECURITY_JAVA_SECURE_RANDOM_ALGORITHM_KEY = 
      "hadoop.security.java.secure.random.algorithm";
  /** Defalt value for HADOOP_SECURITY_JAVA_SECURE_RANDOM_ALGORITHM_KEY */
  public static final String HADOOP_SECURITY_JAVA_SECURE_RANDOM_ALGORITHM_DEFAULT = 
      "SHA1PRNG";
  /** See <a href="{@docRoot}/../core-default.html">core-default.xml</a> */
  public static final String HADOOP_SECURITY_SECURE_RANDOM_IMPL_KEY = 
      "hadoop.security.secure.random.impl";
  /** See <a href="{@docRoot}/../core-default.html">core-default.xml</a> */
  public static final String HADOOP_SECURITY_SECURE_RANDOM_DEVICE_FILE_PATH_KEY = 
      "hadoop.security.random.device.file.path";
  public static final String HADOOP_SECURITY_SECURE_RANDOM_DEVICE_FILE_PATH_DEFAULT = 
      "/dev/urandom";
=======

  //  <!--- KMSClientProvider configurations —>
  /** See <a href="{@docRoot}/../core-default.html">core-default.xml</a> */
  public static final String KMS_CLIENT_ENC_KEY_CACHE_SIZE =
      "hadoop.security.kms.client.encrypted.key.cache.size";
  /** Default value for KMS_CLIENT_ENC_KEY_CACHE_SIZE */
  public static final int KMS_CLIENT_ENC_KEY_CACHE_SIZE_DEFAULT = 500;

  /** See <a href="{@docRoot}/../core-default.html">core-default.xml</a> */
  public static final String KMS_CLIENT_ENC_KEY_CACHE_LOW_WATERMARK =
      "hadoop.security.kms.client.encrypted.key.cache.low-watermark";
  /** Default value for KMS_CLIENT_ENC_KEY_CACHE_LOW_WATERMARK */
  public static final float KMS_CLIENT_ENC_KEY_CACHE_LOW_WATERMARK_DEFAULT =
      0.3f;

  /** See <a href="{@docRoot}/../core-default.html">core-default.xml</a> */
  public static final String KMS_CLIENT_ENC_KEY_CACHE_NUM_REFILL_THREADS =
      "hadoop.security.kms.client.encrypted.key.cache.num.refill.threads";
  /** Default value for KMS_CLIENT_ENC_KEY_NUM_REFILL_THREADS */
  public static final int KMS_CLIENT_ENC_KEY_CACHE_NUM_REFILL_THREADS_DEFAULT =
      2;

  /** See <a href="{@docRoot}/../core-default.html">core-default.xml</a> */
  public static final String KMS_CLIENT_ENC_KEY_CACHE_EXPIRY_MS =
      "hadoop.security.kms.client.encrypted.key.cache.expiry";
  /** Default value for KMS_CLIENT_ENC_KEY_CACHE_EXPIRY (12 hrs)*/
  public static final int KMS_CLIENT_ENC_KEY_CACHE_EXPIRY_DEFAULT = 43200000;
>>>>>>> c2174a55
}
<|MERGE_RESOLUTION|>--- conflicted
+++ resolved
@@ -304,7 +304,34 @@
   /** Class to override Impersonation provider */
   public static final String  HADOOP_SECURITY_IMPERSONATION_PROVIDER_CLASS =
     "hadoop.security.impersonation.provider.class";
-<<<<<<< HEAD
+
+  //  <!--- KMSClientProvider configurations —>
+  /** See <a href="{@docRoot}/../core-default.html">core-default.xml</a> */
+  public static final String KMS_CLIENT_ENC_KEY_CACHE_SIZE =
+      "hadoop.security.kms.client.encrypted.key.cache.size";
+  /** Default value for KMS_CLIENT_ENC_KEY_CACHE_SIZE */
+  public static final int KMS_CLIENT_ENC_KEY_CACHE_SIZE_DEFAULT = 500;
+
+  /** See <a href="{@docRoot}/../core-default.html">core-default.xml</a> */
+  public static final String KMS_CLIENT_ENC_KEY_CACHE_LOW_WATERMARK =
+      "hadoop.security.kms.client.encrypted.key.cache.low-watermark";
+  /** Default value for KMS_CLIENT_ENC_KEY_CACHE_LOW_WATERMARK */
+  public static final float KMS_CLIENT_ENC_KEY_CACHE_LOW_WATERMARK_DEFAULT =
+      0.3f;
+
+  /** See <a href="{@docRoot}/../core-default.html">core-default.xml</a> */
+  public static final String KMS_CLIENT_ENC_KEY_CACHE_NUM_REFILL_THREADS =
+      "hadoop.security.kms.client.encrypted.key.cache.num.refill.threads";
+  /** Default value for KMS_CLIENT_ENC_KEY_NUM_REFILL_THREADS */
+  public static final int KMS_CLIENT_ENC_KEY_CACHE_NUM_REFILL_THREADS_DEFAULT =
+      2;
+
+  /** See <a href="{@docRoot}/../core-default.html">core-default.xml</a> */
+  public static final String KMS_CLIENT_ENC_KEY_CACHE_EXPIRY_MS =
+      "hadoop.security.kms.client.encrypted.key.cache.expiry";
+  /** Default value for KMS_CLIENT_ENC_KEY_CACHE_EXPIRY (12 hrs)*/
+  public static final int KMS_CLIENT_ENC_KEY_CACHE_EXPIRY_DEFAULT = 43200000;
+
   /** See <a href="{@docRoot}/../core-default.html">core-default.xml</a> */
   public static final String HADOOP_SECURITY_JAVA_SECURE_RANDOM_ALGORITHM_KEY = 
       "hadoop.security.java.secure.random.algorithm";
@@ -319,33 +346,4 @@
       "hadoop.security.random.device.file.path";
   public static final String HADOOP_SECURITY_SECURE_RANDOM_DEVICE_FILE_PATH_DEFAULT = 
       "/dev/urandom";
-=======
-
-  //  <!--- KMSClientProvider configurations —>
-  /** See <a href="{@docRoot}/../core-default.html">core-default.xml</a> */
-  public static final String KMS_CLIENT_ENC_KEY_CACHE_SIZE =
-      "hadoop.security.kms.client.encrypted.key.cache.size";
-  /** Default value for KMS_CLIENT_ENC_KEY_CACHE_SIZE */
-  public static final int KMS_CLIENT_ENC_KEY_CACHE_SIZE_DEFAULT = 500;
-
-  /** See <a href="{@docRoot}/../core-default.html">core-default.xml</a> */
-  public static final String KMS_CLIENT_ENC_KEY_CACHE_LOW_WATERMARK =
-      "hadoop.security.kms.client.encrypted.key.cache.low-watermark";
-  /** Default value for KMS_CLIENT_ENC_KEY_CACHE_LOW_WATERMARK */
-  public static final float KMS_CLIENT_ENC_KEY_CACHE_LOW_WATERMARK_DEFAULT =
-      0.3f;
-
-  /** See <a href="{@docRoot}/../core-default.html">core-default.xml</a> */
-  public static final String KMS_CLIENT_ENC_KEY_CACHE_NUM_REFILL_THREADS =
-      "hadoop.security.kms.client.encrypted.key.cache.num.refill.threads";
-  /** Default value for KMS_CLIENT_ENC_KEY_NUM_REFILL_THREADS */
-  public static final int KMS_CLIENT_ENC_KEY_CACHE_NUM_REFILL_THREADS_DEFAULT =
-      2;
-
-  /** See <a href="{@docRoot}/../core-default.html">core-default.xml</a> */
-  public static final String KMS_CLIENT_ENC_KEY_CACHE_EXPIRY_MS =
-      "hadoop.security.kms.client.encrypted.key.cache.expiry";
-  /** Default value for KMS_CLIENT_ENC_KEY_CACHE_EXPIRY (12 hrs)*/
-  public static final int KMS_CLIENT_ENC_KEY_CACHE_EXPIRY_DEFAULT = 43200000;
->>>>>>> c2174a55
 }
